--- conflicted
+++ resolved
@@ -3,10 +3,6 @@
 import Link from 'next/link'
 import { Logo } from '@components/ui'
 import { Searchbar, UserNav } from '@components/core'
-<<<<<<< HEAD
-
-=======
->>>>>>> 32846c72
 interface Props {
   className?: string
 }
