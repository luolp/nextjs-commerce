--- conflicted
+++ resolved
@@ -1,11 +1,7 @@
-<<<<<<< HEAD
-import { FC, useEffect, useState } from 'react'
-=======
+import { FC, useEffect, useState, useRef } from 'react'
 import Link from 'next/link'
->>>>>>> 5d0da87c
 import cn from 'classnames'
 import s from './UserNav.module.css'
-import { FC, useState, useRef, useCallback } from 'react'
 import { useTheme } from 'next-themes'
 import { Avatar } from '@components/core'
 import { Heart, Bag } from '@components/icon'
@@ -34,7 +30,6 @@
   const itemsCount = Object.values(data?.line_items ?? {}).reduce(countItems, 0)
   let ref = useRef() as React.MutableRefObject<HTMLInputElement>
 
-<<<<<<< HEAD
   useEffect(() => {
     function handleClick(e: any) {
       const isInside = e?.target?.closest(`#user-dropdown`) !== null
@@ -59,9 +54,7 @@
     }
   }, [displayDropdown])
 
-=======
   const toggleDropdown = () => setDisplayDropdown((v) => !v)
->>>>>>> 5d0da87c
   return (
     <nav className={cn(s.root, className)}>
       <div className={s.mainContainer}>
@@ -77,43 +70,12 @@
               </span>
             )}
           </li>
-<<<<<<< HEAD
-        </Link>
-        <button
-          className={cn(
-            s.item,
-            'rounded-full focus:shadow-outline-blue focus:outline-none'
-          )}
-          onClick={() => {
-            setDisplayDropdown((i) => !i)
-          }}
-        >
-          <Avatar />
-        </button>
-      </ul>
-
-      {displayDropdown && (
-        <div className={cn(s.dropdownMenu, 'shadow-lg')} id="user-dropdown">
-          <nav className={s.dropdownMenuContainer}>
-            <Link href="#">
-              <a className={s.link}>My Purchases</a>
-            </Link>
-            <Link href="#">
-              <a className={s.link}>My Account</a>
-            </Link>
-            <div className="my-1 h-px w-full bg-accents-2" />
-            <Link href="#">
-              <a className={cn(s.link)}>Logout</a>
-            </Link>
-          </nav>
-        </div>
-=======
           <Link href="/wishlist">
             <li className={s.item}>
               <Heart />
             </li>
           </Link>
-          <li className={s.item} onClick={() => toggleDropdown()}>
+          <li className={s.item} onClick={toggleDropdown}>
             <Avatar />
           </li>
         </ul>
@@ -124,7 +86,6 @@
           onClose={() => setDisplayDropdown(false)}
           innerRef={ref}
         />
->>>>>>> 5d0da87c
       )}
     </nav>
   )
